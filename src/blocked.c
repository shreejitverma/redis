/* blocked.c - generic support for blocking operations like BLPOP & WAIT.
 *
 * Copyright (c) 2009-2012, Salvatore Sanfilippo <antirez at gmail dot com>
 * All rights reserved.
 *
 * Redistribution and use in source and binary forms, with or without
 * modification, are permitted provided that the following conditions are met:
 *
 *   * Redistributions of source code must retain the above copyright notice,
 *     this list of conditions and the following disclaimer.
 *   * Redistributions in binary form must reproduce the above copyright
 *     notice, this list of conditions and the following disclaimer in the
 *     documentation and/or other materials provided with the distribution.
 *   * Neither the name of Redis nor the names of its contributors may be used
 *     to endorse or promote products derived from this software without
 *     specific prior written permission.
 *
 * THIS SOFTWARE IS PROVIDED BY THE COPYRIGHT HOLDERS AND CONTRIBUTORS "AS IS"
 * AND ANY EXPRESS OR IMPLIED WARRANTIES, INCLUDING, BUT NOT LIMITED TO, THE
 * IMPLIED WARRANTIES OF MERCHANTABILITY AND FITNESS FOR A PARTICULAR PURPOSE
 * ARE DISCLAIMED. IN NO EVENT SHALL THE COPYRIGHT OWNER OR CONTRIBUTORS BE
 * LIABLE FOR ANY DIRECT, INDIRECT, INCIDENTAL, SPECIAL, EXEMPLARY, OR
 * CONSEQUENTIAL DAMAGES (INCLUDING, BUT NOT LIMITED TO, PROCUREMENT OF
 * SUBSTITUTE GOODS OR SERVICES; LOSS OF USE, DATA, OR PROFITS; OR BUSINESS
 * INTERRUPTION) HOWEVER CAUSED AND ON ANY THEORY OF LIABILITY, WHETHER IN
 * CONTRACT, STRICT LIABILITY, OR TORT (INCLUDING NEGLIGENCE OR OTHERWISE)
 * ARISING IN ANY WAY OUT OF THE USE OF THIS SOFTWARE, EVEN IF ADVISED OF THE
 * POSSIBILITY OF SUCH DAMAGE.
 *
 * ---------------------------------------------------------------------------
 *
 * API:
 *
 * getTimeoutFromObjectOrReply() is just an utility function to parse a
 * timeout argument since blocking operations usually require a timeout.
 *
 * blockClient() set the CLIENT_BLOCKED flag in the client, and set the
 * specified block type 'btype' filed to one of BLOCKED_* macros.
 *
 * unblockClient() unblocks the client doing the following:
 * 1) It calls the btype-specific function to cleanup the state.
 * 2) It unblocks the client by unsetting the CLIENT_BLOCKED flag.
 * 3) It puts the client into a list of just unblocked clients that are
 *    processed ASAP in the beforeSleep() event loop callback, so that
 *    if there is some query buffer to process, we do it. This is also
 *    required because otherwise there is no 'readable' event fired, we
 *    already read the pending commands. We also set the CLIENT_UNBLOCKED
 *    flag to remember the client is in the unblocked_clients list.
 *
 * processUnblockedClients() is called inside the beforeSleep() function
 * to process the query buffer from unblocked clients and remove the clients
 * from the blocked_clients queue.
 *
 * replyToBlockedClientTimedOut() is called by the cron function when
 * a client blocked reaches the specified timeout (if the timeout is set
 * to 0, no timeout is processed).
 * It usually just needs to send a reply to the client.
 *
 * When implementing a new type of blocking opeation, the implementation
 * should modify unblockClient() and replyToBlockedClientTimedOut() in order
 * to handle the btype-specific behavior of this two functions.
 * If the blocking operation waits for certain keys to change state, the
 * clusterRedirectBlockedClientIfNeeded() function should also be updated.
 */

#include "server.h"

int serveClientBlockedOnList(client *receiver, robj *key, robj *dstkey, redisDb *db, robj *value, int where);

/* Get a timeout value from an object and store it into 'timeout'.
 * The final timeout is always stored as milliseconds as a time where the
 * timeout will expire, however the parsing is performed according to
 * the 'unit' that can be seconds or milliseconds.
 *
 * Note that if the timeout is zero (usually from the point of view of
 * commands API this means no timeout) the value stored into 'timeout'
 * is zero. */
int getTimeoutFromObjectOrReply(client *c, robj *object, mstime_t *timeout, int unit) {
    long long tval;

    if (getLongLongFromObjectOrReply(c,object,&tval,
        "timeout is not an integer or out of range") != C_OK)
        return C_ERR;

    if (tval < 0) {
        addReplyError(c,"timeout is negative");
        return C_ERR;
    }

    if (tval > 0) {
        if (unit == UNIT_SECONDS) tval *= 1000;
        tval += mstime();
    }
    *timeout = tval;

    return C_OK;
}

/* Block a client for the specific operation type. Once the CLIENT_BLOCKED
 * flag is set client query buffer is not longer processed, but accumulated,
 * and will be processed when the client is unblocked. */
void blockClient(client *c, int btype) {
    c->flags |= CLIENT_BLOCKED;
    c->btype = btype;
    server.blocked_clients++;
    server.blocked_clients_by_type[btype]++;
}

/* This function is called in the beforeSleep() function of the event loop
 * in order to process the pending input buffer of clients that were
 * unblocked after a blocking operation. */
void processUnblockedClients(void) {
    listNode *ln;
    client *c;

    while (listLength(server.unblocked_clients)) {
        ln = listFirst(server.unblocked_clients);
        serverAssert(ln != NULL);
        c = ln->value;
        listDelNode(server.unblocked_clients,ln);
        c->flags &= ~CLIENT_UNBLOCKED;

        /* Process remaining data in the input buffer, unless the client
         * is blocked again. Actually processInputBuffer() checks that the
         * client is not blocked before to proceed, but things may change and
         * the code is conceptually more correct this way. */
        if (!(c->flags & CLIENT_BLOCKED)) {
            if (c->querybuf && sdslen(c->querybuf) > 0) {
                processInputBuffer(c);
            }
        }
    }
}

/* Unblock a client calling the right function depending on the kind
 * of operation the client is blocking for. */
void unblockClient(client *c) {
    if (c->btype == BLOCKED_LIST ||
        c->btype == BLOCKED_ZSET ||
        c->btype == BLOCKED_STREAM) {
        unblockClientWaitingData(c);
    } else if (c->btype == BLOCKED_WAIT) {
        unblockClientWaitingReplicas(c);
    } else if (c->btype == BLOCKED_MODULE) {
        unblockClientFromModule(c);
    } else {
        serverPanic("Unknown btype in unblockClient().");
    }
    /* Clear the flags, and put the client in the unblocked list so that
     * we'll process new commands in its query buffer ASAP. */
    server.blocked_clients--;
    server.blocked_clients_by_type[c->btype]--;
    c->flags &= ~CLIENT_BLOCKED;
    c->btype = BLOCKED_NONE;
    /* The client may already be into the unblocked list because of a previous
     * blocking operation, don't add back it into the list multiple times. */
    if (!(c->flags & CLIENT_UNBLOCKED)) {
        c->flags |= CLIENT_UNBLOCKED;
        listAddNodeTail(server.unblocked_clients,c);
    }
}

/* This function gets called when a blocked client timed out in order to
 * send it a reply of some kind. After this function is called,
 * unblockClient() will be called with the same client as argument. */
void replyToBlockedClientTimedOut(client *c) {
    if (c->btype == BLOCKED_LIST ||
        c->btype == BLOCKED_ZSET ||
        c->btype == BLOCKED_STREAM) {
        addReply(c,shared.nullmultibulk);
    } else if (c->btype == BLOCKED_WAIT) {
        addReplyLongLong(c,replicationCountAcksByOffset(c->bpop.reploffset));
    } else if (c->btype == BLOCKED_MODULE) {
        moduleBlockedClientTimedOut(c);
    } else {
        serverPanic("Unknown btype in replyToBlockedClientTimedOut().");
    }
}

/* Mass-unblock clients because something changed in the instance that makes
 * blocking no longer safe. For example clients blocked in list operations
 * in an instance which turns from master to slave is unsafe, so this function
 * is called when a master turns into a slave.
 *
 * The semantics is to send an -UNBLOCKED error to the client, disconnecting
 * it at the same time. */
void disconnectAllBlockedClients(void) {
    listNode *ln;
    listIter li;

    listRewind(server.clients,&li);
    while((ln = listNext(&li))) {
        client *c = listNodeValue(ln);

        if (c->flags & CLIENT_BLOCKED) {
            addReplySds(c,sdsnew(
                "-UNBLOCKED force unblock from blocking operation, "
                "instance state changed (master -> slave?)\r\n"));
            unblockClient(c);
            c->flags |= CLIENT_CLOSE_AFTER_REPLY;
        }
    }
}

/* This function should be called by Redis every time a single command,
 * a MULTI/EXEC block, or a Lua script, terminated its execution after
 * being called by a client. It handles serving clients blocked in
 * lists, streams, and sorted sets, via a blocking commands.
 *
 * All the keys with at least one client blocked that received at least
 * one new element via some write operation are accumulated into
 * the server.ready_keys list. This function will run the list and will
 * serve clients accordingly. Note that the function will iterate again and
 * again as a result of serving BRPOPLPUSH we can have new blocking clients
 * to serve because of the PUSH side of BRPOPLPUSH.
 *
 * This function is normally "fair", that is, it will server clients
 * using a FIFO behavior. However this fairness is violated in certain
 * edge cases, that is, when we have clients blocked at the same time
 * in a sorted set and in a list, for the same key (a very odd thing to
 * do client side, indeed!). Because mismatching clients (blocking for
 * a different type compared to the current key type) are moved in the
 * other side of the linked list. However as long as the key starts to
 * be used only for a single type, like virtually any Redis application will
 * do, the function is already fair. */
void handleClientsBlockedOnKeys(void) {
    while(listLength(server.ready_keys) != 0) {
        list *l;

        /* Point server.ready_keys to a fresh list and save the current one
         * locally. This way as we run the old list we are free to call
         * signalKeyAsReady() that may push new elements in server.ready_keys
         * when handling clients blocked into BRPOPLPUSH. */
        l = server.ready_keys;
        server.ready_keys = listCreate();

        while(listLength(l) != 0) {
            listNode *ln = listFirst(l);
            readyList *rl = ln->value;

            /* First of all remove this key from db->ready_keys so that
             * we can safely call signalKeyAsReady() against this key. */
            dictDelete(rl->db->ready_keys,rl->key);

            /* Serve clients blocked on list key. */
            robj *o = lookupKeyWrite(rl->db,rl->key);
            if (o != NULL && o->type == OBJ_LIST) {
                dictEntry *de;

                /* We serve clients in the same order they blocked for
                 * this key, from the first blocked to the last. */
                de = dictFind(rl->db->blocking_keys,rl->key);
                if (de) {
                    list *clients = dictGetVal(de);
                    int numclients = listLength(clients);

                    while(numclients--) {
                        listNode *clientnode = listFirst(clients);
                        client *receiver = clientnode->value;

                        if (receiver->btype != BLOCKED_LIST) {
                            /* Put at the tail, so that at the next call
                             * we'll not run into it again. */
                            listDelNode(clients,clientnode);
                            listAddNodeTail(clients,receiver);
                            continue;
                        }

                        robj *dstkey = receiver->bpop.target;
                        int where = (receiver->lastcmd &&
                                     receiver->lastcmd->proc == blpopCommand) ?
                                    LIST_HEAD : LIST_TAIL;
                        robj *value = listTypePop(o,where);

                        if (value) {
                            /* Protect receiver->bpop.target, that will be
                             * freed by the next unblockClient()
                             * call. */
                            if (dstkey) incrRefCount(dstkey);
                            unblockClient(receiver);

                            if (serveClientBlockedOnList(receiver,
                                rl->key,dstkey,rl->db,value,
                                where) == C_ERR)
                            {
                                /* If we failed serving the client we need
                                 * to also undo the POP operation. */
                                    listTypePush(o,value,where);
                            }

                            if (dstkey) decrRefCount(dstkey);
                            decrRefCount(value);
                        } else {
                            break;
                        }
                    }
                }

                if (listTypeLength(o) == 0) {
                    dbDelete(rl->db,rl->key);
                    notifyKeyspaceEvent(NOTIFY_GENERIC,"del",rl->key,rl->db->id);
                }
                /* We don't call signalModifiedKey() as it was already called
                 * when an element was pushed on the list. */
            }

            /* Serve clients blocked on sorted set key. */
            else if (o != NULL && o->type == OBJ_ZSET) {
                dictEntry *de;

                /* We serve clients in the same order they blocked for
                 * this key, from the first blocked to the last. */
                de = dictFind(rl->db->blocking_keys,rl->key);
                if (de) {
                    list *clients = dictGetVal(de);
                    int numclients = listLength(clients);
                    unsigned long zcard = zsetLength(o);

                    while(numclients-- && zcard) {
                        listNode *clientnode = listFirst(clients);
                        client *receiver = clientnode->value;

                        if (receiver->btype != BLOCKED_ZSET) {
                            /* Put at the tail, so that at the next call
                             * we'll not run into it again. */
                            listDelNode(clients,clientnode);
                            listAddNodeTail(clients,receiver);
                            continue;
                        }

                        int where = (receiver->lastcmd &&
                                     receiver->lastcmd->proc == bzpopminCommand)
                                     ? ZSET_MIN : ZSET_MAX;
                        unblockClient(receiver);
                        genericZpopCommand(receiver,&rl->key,1,where,1,NULL);
                        zcard--;

                        /* Replicate the command. */
                        robj *argv[2];
                        struct redisCommand *cmd = where == ZSET_MIN ?
                                                   server.zpopminCommand :
                                                   server.zpopmaxCommand;
                        argv[0] = createStringObject(cmd->name,strlen(cmd->name));
                        argv[1] = rl->key;
                        incrRefCount(rl->key);
                        propagate(cmd,receiver->db->id,
                                  argv,2,PROPAGATE_AOF|PROPAGATE_REPL);
                        decrRefCount(argv[0]);
                        decrRefCount(argv[1]);
                    }
                }
            }

            /* Serve clients blocked on stream key. */
            else if (o != NULL && o->type == OBJ_STREAM) {
                dictEntry *de = dictFind(rl->db->blocking_keys,rl->key);
                stream *s = o->ptr;

                /* We need to provide the new data arrived on the stream
                 * to all the clients that are waiting for an offset smaller
                 * than the current top item. */
                if (de) {
                    list *clients = dictGetVal(de);
                    listNode *ln;
                    listIter li;
                    listRewind(clients,&li);

                    while((ln = listNext(&li))) {
                        client *receiver = listNodeValue(ln);
                        if (receiver->btype != BLOCKED_STREAM) continue;
                        streamID *gt = dictFetchValue(receiver->bpop.keys,
                                                      rl->key);

                        /* If we blocked in the context of a consumer
                         * group, we need to resolve the group and update the
                         * last ID the client is blocked for: this is needed
                         * because serving other clients in the same consumer
                         * group will alter the "last ID" of the consumer
                         * group, and clients blocked in a consumer group are
                         * always blocked for the ">" ID: we need to deliver
                         * only new messages and avoid unblocking the client
                         * otherwise. */
                        streamCG *group = NULL;
                        if (receiver->bpop.xread_group) {
                            group = streamLookupCG(s,
                                    receiver->bpop.xread_group->ptr);
                            /* If the group was not found, send an error
                             * to the consumer. */
                            if (!group) {
                                addReplyError(receiver,
                                    "-NOGROUP the consumer group this client "
                                    "was blocked on no longer exists");
                                unblockClient(receiver);
                                continue;
                            } else {
                                *gt = group->last_id;
                            }
                        }

                        if (streamCompareID(&s->last_id, gt) > 0) {
                            streamID start = *gt;
                            start.seq++; /* Can't overflow, it's an uint64_t */

                            /* Lookup the consumer for the group, if any. */
                            streamConsumer *consumer = NULL;
                            int noack = 0;

                            if (group) {
                                consumer = streamLookupConsumer(group,
                                           receiver->bpop.xread_consumer->ptr,
                                           1);
                                noack = receiver->bpop.xread_group_noack;
                            }

                            /* Emit the two elements sub-array consisting of
                             * the name of the stream and the data we
                             * extracted from it. Wrapped in a single-item
                             * array, since we have just one key. */
                            addReplyMultiBulkLen(receiver,1);
                            addReplyMultiBulkLen(receiver,2);
                            addReplyBulk(receiver,rl->key);

                            streamPropInfo pi = {
                                rl->key,
                                receiver->bpop.xread_group
                            };
                            streamReplyWithRange(receiver,s,&start,NULL,
                                                 receiver->bpop.xread_count,
<<<<<<< HEAD
                                                 0, group, consumer, 0, &pi);
=======
                                                 0, group, consumer, noack, &pi);
>>>>>>> 4ff47a0b

                            /* Note that after we unblock the client, 'gt'
                             * and other receiver->bpop stuff are no longer
                             * valid, so we must do the setup above before
                             * this call. */
                            unblockClient(receiver);
                        }
                    }
                }
            }

            /* Free this item. */
            decrRefCount(rl->key);
            zfree(rl);
            listDelNode(l,ln);
        }
        listRelease(l); /* We have the new list on place at this point. */
    }
}

/* This is how the current blocking lists/sorted sets/streams work, we use
 * BLPOP as example, but the concept is the same for other list ops, sorted
 * sets and XREAD.
 * - If the user calls BLPOP and the key exists and contains a non empty list
 *   then LPOP is called instead. So BLPOP is semantically the same as LPOP
 *   if blocking is not required.
 * - If instead BLPOP is called and the key does not exists or the list is
 *   empty we need to block. In order to do so we remove the notification for
 *   new data to read in the client socket (so that we'll not serve new
 *   requests if the blocking request is not served). Also we put the client
 *   in a dictionary (db->blocking_keys) mapping keys to a list of clients
 *   blocking for this keys.
 * - If a PUSH operation against a key with blocked clients waiting is
 *   performed, we mark this key as "ready", and after the current command,
 *   MULTI/EXEC block, or script, is executed, we serve all the clients waiting
 *   for this list, from the one that blocked first, to the last, accordingly
 *   to the number of elements we have in the ready list.
 */

/* Set a client in blocking mode for the specified key (list, zset or stream),
 * with the specified timeout. The 'type' argument is BLOCKED_LIST,
 * BLOCKED_ZSET or BLOCKED_STREAM depending on the kind of operation we are
 * waiting for an empty key in order to awake the client. The client is blocked
 * for all the 'numkeys' keys as in the 'keys' argument. When we block for
 * stream keys, we also provide an array of streamID structures: clients will
 * be unblocked only when items with an ID greater or equal to the specified
 * one is appended to the stream. */
void blockForKeys(client *c, int btype, robj **keys, int numkeys, mstime_t timeout, robj *target, streamID *ids) {
    dictEntry *de;
    list *l;
    int j;

    c->bpop.timeout = timeout;
    c->bpop.target = target;

    if (target != NULL) incrRefCount(target);

    for (j = 0; j < numkeys; j++) {
        /* The value associated with the key name in the bpop.keys dictionary
         * is NULL for lists and sorted sets, or the stream ID for streams. */
        void *key_data = NULL;
        if (btype == BLOCKED_STREAM) {
            key_data = zmalloc(sizeof(streamID));
            memcpy(key_data,ids+j,sizeof(streamID));
        }

        /* If the key already exists in the dictionary ignore it. */
        if (dictAdd(c->bpop.keys,keys[j],key_data) != DICT_OK) {
            zfree(key_data);
            continue;
        }
        incrRefCount(keys[j]);

        /* And in the other "side", to map keys -> clients */
        de = dictFind(c->db->blocking_keys,keys[j]);
        if (de == NULL) {
            int retval;

            /* For every key we take a list of clients blocked for it */
            l = listCreate();
            retval = dictAdd(c->db->blocking_keys,keys[j],l);
            incrRefCount(keys[j]);
            serverAssertWithInfo(c,keys[j],retval == DICT_OK);
        } else {
            l = dictGetVal(de);
        }
        listAddNodeTail(l,c);
    }
    blockClient(c,btype);
}

/* Unblock a client that's waiting in a blocking operation such as BLPOP.
 * You should never call this function directly, but unblockClient() instead. */
void unblockClientWaitingData(client *c) {
    dictEntry *de;
    dictIterator *di;
    list *l;

    serverAssertWithInfo(c,NULL,dictSize(c->bpop.keys) != 0);
    di = dictGetIterator(c->bpop.keys);
    /* The client may wait for multiple keys, so unblock it for every key. */
    while((de = dictNext(di)) != NULL) {
        robj *key = dictGetKey(de);

        /* Remove this client from the list of clients waiting for this key. */
        l = dictFetchValue(c->db->blocking_keys,key);
        serverAssertWithInfo(c,key,l != NULL);
        listDelNode(l,listSearchKey(l,c));
        /* If the list is empty we need to remove it to avoid wasting memory */
        if (listLength(l) == 0)
            dictDelete(c->db->blocking_keys,key);
    }
    dictReleaseIterator(di);

    /* Cleanup the client structure */
    dictEmpty(c->bpop.keys,NULL);
    if (c->bpop.target) {
        decrRefCount(c->bpop.target);
        c->bpop.target = NULL;
    }
    if (c->bpop.xread_group) {
        decrRefCount(c->bpop.xread_group);
        decrRefCount(c->bpop.xread_consumer);
        c->bpop.xread_group = NULL;
        c->bpop.xread_consumer = NULL;
    }
}

/* If the specified key has clients blocked waiting for list pushes, this
 * function will put the key reference into the server.ready_keys list.
 * Note that db->ready_keys is a hash table that allows us to avoid putting
 * the same key again and again in the list in case of multiple pushes
 * made by a script or in the context of MULTI/EXEC.
 *
 * The list will be finally processed by handleClientsBlockedOnLists() */
void signalKeyAsReady(redisDb *db, robj *key) {
    readyList *rl;

    /* No clients blocking for this key? No need to queue it. */
    if (dictFind(db->blocking_keys,key) == NULL) return;

    /* Key was already signaled? No need to queue it again. */
    if (dictFind(db->ready_keys,key) != NULL) return;

    /* Ok, we need to queue this key into server.ready_keys. */
    rl = zmalloc(sizeof(*rl));
    rl->key = key;
    rl->db = db;
    incrRefCount(key);
    listAddNodeTail(server.ready_keys,rl);

    /* We also add the key in the db->ready_keys dictionary in order
     * to avoid adding it multiple times into a list with a simple O(1)
     * check. */
    incrRefCount(key);
    serverAssert(dictAdd(db->ready_keys,key,NULL) == DICT_OK);
}

<|MERGE_RESOLUTION|>--- conflicted
+++ resolved
@@ -426,11 +426,7 @@
                             };
                             streamReplyWithRange(receiver,s,&start,NULL,
                                                  receiver->bpop.xread_count,
-<<<<<<< HEAD
-                                                 0, group, consumer, 0, &pi);
-=======
                                                  0, group, consumer, noack, &pi);
->>>>>>> 4ff47a0b
 
                             /* Note that after we unblock the client, 'gt'
                              * and other receiver->bpop stuff are no longer
